--- conflicted
+++ resolved
@@ -5,11 +5,7 @@
 Create package (in FileManager project)
 
 ```
-<<<<<<< HEAD
-dotnet pack --output nupkgs
-=======
 dotnet pack -c Release --output nupkgs
->>>>>>> 6a3fcc7c
 dotnet build -c Release
 ```
 
