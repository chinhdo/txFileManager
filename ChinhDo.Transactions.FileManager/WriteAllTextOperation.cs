--- conflicted
+++ resolved
@@ -1,55 +1,40 @@
-﻿using System.IO;
-using System.Text;
-
-namespace ChinhDo.Transactions
-{
-    /// <summary>
-    /// Creates a file, and writes the specified contents to it.
-    /// </summary>
-    sealed class WriteAllTextOperation : SingleFileOperation
-    {
-        private readonly string contents;
-        private readonly Encoding encoding;
-
-        /// <summary>Instantiates the class.</summary>
-        /// <param name="path">The file to write to.</param>
-        /// <param name="contents">The string to write to the file.</param>
-        /// <param name="tempPath">Path to temp directory.</param>
-        public WriteAllTextOperation(string tempPath, string path, string contents, Encoding encoding) :
-            base(tempPath, path)
-        {
-            this.contents = contents;
-            this.encoding = encoding;
-        }
-
-        /// <summary>Instantiates the class.</summary>
-        /// <param name="path">The file to write to.</param>
-        /// <param name="contents">The string to write to the file.</param>
-        /// <param name="encoding">The encoding to the file.</param>
-        /// <param name="tempPath">Path to temp directory.</param>
-        public WriteAllTextOperation(string tempPath, string path, string contents, Encoding encoding) : base(tempPath, path)
-        {
-            this.contents = contents;
-            this.encoding = encoding;
-        }
-
-        public override void Execute()
-        {
-            if (File.Exists(path))
-            {
-                string temp = GetTempPathName(Path.GetExtension(path));
-                File.Copy(path, temp);
-                backupPath = temp;
-            }
-
-<<<<<<< HEAD
-            if (encoding == null)
-                File.WriteAllText(path, contents);
-            else
-                File.WriteAllText(path, contents, encoding);
-=======
-            File.WriteAllText(path, contents, encoding);
->>>>>>> 8dbade02
-        }
-    }
-}
+﻿using System.IO;
+using System.Text;
+
+namespace ChinhDo.Transactions
+{
+    /// <summary>
+    /// Creates a file, and writes the specified contents to it.
+    /// </summary>
+    sealed class WriteAllTextOperation : SingleFileOperation
+    {
+        private readonly string contents;
+        private readonly Encoding encoding;
+
+        /// <summary>Instantiates the class.</summary>
+        /// <param name="path">The file to write to.</param>
+        /// <param name="contents">The string to write to the file.</param>
+        /// <param name="encoding">The encoding to the file.</param>
+        /// <param name="tempPath">Path to temp directory.</param>
+        public WriteAllTextOperation(string tempPath, string path, string contents, Encoding encoding) : base(tempPath, path)
+        {
+            this.contents = contents;
+            this.encoding = encoding;
+        }
+
+        public override void Execute()
+        {
+            if (File.Exists(path))
+            {
+                string temp = GetTempPathName(Path.GetExtension(path));
+                File.Copy(path, temp);
+                backupPath = temp;
+            }
+
+            if (encoding == null)
+                File.WriteAllText(path, contents);
+            else
+                File.WriteAllText(path, contents, encoding);
+        }
+    }
+}